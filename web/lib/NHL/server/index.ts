import calcWinOdds from "components/GameGrid/utils/calcWinOdds";
import { differenceInYears } from "date-fns";
import { get, restGet } from "lib/NHL/base";
<<<<<<< HEAD
import type {
  Boxscore,
  Player,
  PlayerGameLog,
=======
import {
  DAYS,
  DAY_ABBREVIATION,
  Player,
  PlayerGameLog,
  ScheduleData,
>>>>>>> ee54b38d
  Season,
  Team,
} from "lib/NHL/types";

export async function getPlayerGameLog(
  id: number | string,
  seasonId: number | string,
  gameType: number | string = 2
): Promise<PlayerGameLog[]> {
  try {
    const data =
      (await get(`/player/${id}/game-log/${seasonId}/${gameType}`)).gameLog ??
      [];
    return data;
  } catch (e: any) {
    console.error("Cannot find the game log for player " + id);
    return [];
  }
}

/**
 * Server only
 * @param id
 * @returns
 */
export async function getPlayer(id: number): Promise<Player | null> {
  try {
    const data = await get(`/player/${id}/landing`);
    return {
      id: data.playerId,
      firstName: data.firstName.default,
      lastName: data.lastName.default,
      fullName: `${data.firstName.default} ${data.lastName.default}`,
      sweaterNumber: data.sweaterNumber,
      positionCode: data.position,
      image: data.headshot,
      age: differenceInYears(new Date(), new Date(data.birthDate)),
      height: data.heightInCentimeters,
      weight: data.weightInKilograms,
      teamId: data.currentTeamId,
      teamAbbreviation: data.currentTeamAbbrev,
      teamLogo: data.teamLogo,
      teamName: data.fullTeamName?.default,
    };
  } catch (e: any) {
    console.error(e);
    return null;
  }
}

/**
 * Server only
 * @returns
 */
export async function getTeams(seasonId?: number): Promise<Team[]> {
  if (seasonId === undefined) {
    seasonId = (await getCurrentSeason()).seasonId;
  }
  const { data: allTeams } = await restGet("/team");
  const { data: currentSeasonTeams } = await restGet(
    `/team/summary?cayenneExp=seasonId=${seasonId}`
  );
  const currentSeasonTeamIds = new Set(
    currentSeasonTeams.map((team) => team.teamId)
  );

  return allTeams
    .filter((team) => currentSeasonTeamIds.has(team.id))
    .map((item) => ({
      id: item.id,
      name: item.fullName,
      abbreviation: item.triCode,
      logo: getTeamLogo(item.fullName),
    }));
}

export function getTeamLogo(teamName: string) {
  return `/teamLogos/${teamName}.png`;
}

/**
 * Server only
 * @returns
 */
export async function getCurrentSeason(): Promise<Season> {
  const data = (
    await restGet(
      `/season?sort=${encodeURIComponent(
        '[{"property": "id", "direction":"DESC"}]'
      )}&limit=1`
    )
  ).data[0];

  return {
    seasonId: data.id,
    regularSeasonStartDate: data.startDate,
    regularSeasonEndDate: data.regularSeasonEndDate,
    seasonEndDate: data.endDate,
    numberOfGames: data.numberOfGames,
  };
}

export async function getAllPlayers(seasonId?: number) {
  const teams = await getTeams(seasonId);
  const tasks = teams.map((team) => async () => {
    try {
      const { forwards, defensemen, goalies } = await get(
        `/roster/${team.abbreviation}/current`
      );
      // add current team id
      const array = [...forwards, ...defensemen, ...goalies].map((item) => ({
        ...item,
        teamId: team.id,
        teamName: team.name,
        teamAbbreviation: team.abbreviation,
        teamLogo: team.logo,
      }));
      return array;
    } catch (e: any) {
      // console.error(`/roster/${team.abbreviation}/current`, "is missing");
      return [];
    }
  });

  const result = (await Promise.all(tasks.map((task) => task()))).flat();
  const players: Player[] = result.map((item) => ({
    id: item.id,
    teamId: item.teamId,
    teamName: item.teamName,
    teamAbbreviation: item.teamAbbreviation,
    teamLogo: item.teamLogo,
    firstName: item.firstName.default,
    lastName: item.lastName.default,
    fullName: `${item.firstName.default} ${item.lastName.default}`,
    positionCode: item.positionCode,
    sweaterNumber: item.sweaterNumber,
    age: differenceInYears(new Date(), new Date(item.birthDate)),
    height: item.heightInCentimeters,
    weight: item.weightInKilograms,
    image: item.headshot,
  }));

  return players;
}

<<<<<<< HEAD
export async function getBoxscore(id: number): Promise<Boxscore> {
  const data = await get(`/gamecenter/${id}/boxscore`);
  return data;
}
=======
async function getTeamsMap(): Promise<Record<number, Team>> {
  const teams = await getTeams();
  const map: any = {};
  teams.forEach((team) => {
    map[team.id] = team;
  });
  return map;
}

type GameWeek = {
  date: string;
  dayAbbrev: DAY_ABBREVIATION;
  numberOfGames: number;
  games: {
    id: number;
    season: number;
    awayTeam: {
      id: number;
      abbrev: string;
      score: number;
    };
    homeTeam: {
      id: number;
      abbrev: string;
      score: number;
    };
  }[];
}[];

/**
 *
 * @param startDate e.g., 2023-11-06
 * @returns
 */
export async function getSchedule(startDate: string) {
  const { gameWeek } = await get<{ gameWeek: GameWeek }>(
    `/schedule/${startDate}`
  );
  const teams = await getTeamsMap();
  const TEAM_DAY_DATA: ScheduleData["data"] = {};
  const numGamesPerDay: number[] = [];
  const result = {
    data: TEAM_DAY_DATA,
    numGamesPerDay,
  };

  // Get number of games per day
  DAYS.forEach((item) => {
    numGamesPerDay.push(
      gameWeek.find((day) => day.dayAbbrev === item)?.numberOfGames ?? 0
    );
  });

  const tasksForOneWeek = gameWeek.map((day) => async () => {
    const tasksForOneDay = day.games.map((game) => async () => {
      const { homeTeam, awayTeam } = game;
      const gameData = {
        id: game.id,
        season: game.season,
        homeTeam: {
          id: homeTeam.id,
          score: homeTeam.score,
          winOdds: await calcWinOdds(
            teams[homeTeam.id].name,
            teams[awayTeam.id].name,
            game.season
          ),
        },
        awayTeam: {
          id: awayTeam.id,
          score: awayTeam.score,
          winOdds: await calcWinOdds(
            teams[awayTeam.id].name,
            teams[homeTeam.id].name,
            game.season
          ),
        },
      };

      if (!TEAM_DAY_DATA[homeTeam.id]) TEAM_DAY_DATA[homeTeam.id] = {};
      TEAM_DAY_DATA[homeTeam.id][day.dayAbbrev] = gameData;

      if (!TEAM_DAY_DATA[awayTeam.id]) TEAM_DAY_DATA[awayTeam.id] = {};
      TEAM_DAY_DATA[awayTeam.id][day.dayAbbrev] = gameData;
    });
    await Promise.all(tasksForOneDay.map((task) => task()));
  });

  await Promise.all(tasksForOneWeek.map((task) => task()));

  return result;
}

export async function getPlayerPercentileRank() {}
>>>>>>> ee54b38d
<|MERGE_RESOLUTION|>--- conflicted
+++ resolved
@@ -1,19 +1,13 @@
 import calcWinOdds from "components/GameGrid/utils/calcWinOdds";
 import { differenceInYears } from "date-fns";
 import { get, restGet } from "lib/NHL/base";
-<<<<<<< HEAD
-import type {
+import {
   Boxscore,
-  Player,
-  PlayerGameLog,
-=======
-import {
   DAYS,
   DAY_ABBREVIATION,
   Player,
   PlayerGameLog,
   ScheduleData,
->>>>>>> ee54b38d
   Season,
   Team,
 } from "lib/NHL/types";
@@ -159,12 +153,6 @@
   return players;
 }
 
-<<<<<<< HEAD
-export async function getBoxscore(id: number): Promise<Boxscore> {
-  const data = await get(`/gamecenter/${id}/boxscore`);
-  return data;
-}
-=======
 async function getTeamsMap(): Promise<Record<number, Team>> {
   const teams = await getTeams();
   const map: any = {};
@@ -259,4 +247,8 @@
 }
 
 export async function getPlayerPercentileRank() {}
->>>>>>> ee54b38d
+
+export async function getBoxscore(id: number): Promise<Boxscore> {
+  const data = await get(`/gamecenter/${id}/boxscore`);
+  return data;
+}