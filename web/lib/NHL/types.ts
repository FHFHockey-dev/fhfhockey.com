export type Player = {
  id: number;
  firstName: string;
  fullName: string;
  lastName: string;
  positionCode: string;
  sweaterNumber: number;
  age: number;
  weight: number;
  height: number;
  image: string;
  // Team info
  teamId: number;
  teamName: string;
  teamAbbreviation: string;
  teamLogo: string;
};

export type PlayerGameLog = {
  gameId: number;
  gameDate: string;
  goals: number;
  assists: number;
  points: number;
  plusMinus: number;
  powerPlayGoals: number;
  powerPlayPoints: number;
  shots: number;
  pim: number;
  toi: string;
};

export type Team = {
  /**
   * e.g., 13
   */
  id: number;
  /**
   * e.g., "Florida Panthers"
   */
  name: string;
  /**
   * e.g., FLA
   */
  abbreviation: string;
  logo: string;
};

export type Season = {
  seasonId: number;
  regularSeasonStartDate: string;
  regularSeasonEndDate: string;
  seasonEndDate: string;
  numberOfGames: number;
};

<<<<<<< HEAD
// === Boxscore ===
export interface Boxscore {
  id: number;
  season: number;
  gameType: number;
  gameDate: Date;
  venue: Venue;
  startTimeUTC: Date;
  easternUTCOffset: string;
  venueUTCOffset: string;
  tvBroadcasts: TvBroadcast[];
  gameState: string;
  gameScheduleState: string;
  period: number;
  periodDescriptor: PeriodDescriptor;
  awayTeam: BoxscoreTeam;
  homeTeam: BoxscoreTeam;
  clock: Clock;
  boxscore: BoxscoreClass;
  gameOutcome: GameOutcome;
  gameVideo: GameVideo;
}

interface BoxscoreTeam {
  id: number;
  name: Venue;
  abbrev: string;
  score: number;
  sog: number;
  faceoffWinningPctg: number;
  powerPlayConversion: string;
  pim: number;
  hits: number;
  blocks: number;
  logo: string;
}

interface Venue {
  default: string;
}

interface BoxscoreClass {
  linescore: Linescore;
  shotsByPeriod: ByPeriod[];
  gameReports: GameReports;
  playerByGameStats: PlayerByGameStats;
  gameInfo: GameInfo;
}

interface GameInfo {
  referees: Venue[];
  linesmen: Venue[];
  awayTeam: GameInfoAwayTeam;
  homeTeam: GameInfoAwayTeam;
}

interface GameInfoAwayTeam {
  headCoach: Venue;
  scratches: Scratch[];
}

interface Scratch {
  id: number;
  firstName: Venue;
  lastName: Venue;
}

interface GameReports {
  gameSummary: string;
  eventSummary: string;
  playByPlay: string;
  faceoffSummary: string;
  faceoffComparison: string;
  rosters: string;
  shotSummary: string;
  shiftChart: string;
  toiAway: string;
  toiHome: string;
}

interface Linescore {
  byPeriod: ByPeriod[];
  totals: Totals;
}

interface ByPeriod {
  period: number;
  periodDescriptor: PeriodDescriptor;
  away: number;
  home: number;
}

interface PeriodDescriptor {
  number: number;
  periodType: string;
}

interface Totals {
  away: number;
  home: number;
}

interface PlayerByGameStats {
  awayTeam: PlayerByGameStatsAwayTeam;
  homeTeam: PlayerByGameStatsAwayTeam;
}

interface PlayerByGameStatsAwayTeam {
  forwards: Defense[];
  defense: Defense[];
  goalies: Goalie[];
}

interface Defense {
  playerId: number;
  sweaterNumber: number;
  name: Venue;
  position: Position;
  goals: number;
  assists: number;
  points: number;
  plusMinus: number;
  pim: number;
  hits: number;
  blockedShots: number;
  powerPlayGoals: number;
  powerPlayPoints: number;
  shorthandedGoals: number;
  shPoints: number;
  shots: number;
  faceoffs: string;
  faceoffWinningPctg: number;
  toi: string;
  powerPlayToi: string;
  shorthandedToi: string;
}

enum Position {
  C = "C",
  D = "D",
  L = "L",
  R = "R",
}

interface Goalie {
  playerId: number;
  sweaterNumber: number;
  name: Venue;
  position: string;
  evenStrengthShotsAgainst: string;
  powerPlayShotsAgainst: string;
  shorthandedShotsAgainst: string;
  saveShotsAgainst: string;
  evenStrengthGoalsAgainst: number;
  powerPlayGoalsAgainst: number;
  shorthandedGoalsAgainst: number;
  pim: number;
  goalsAgainst: number;
  toi: string;
  savePctg?: string;
}

interface Clock {
  timeRemaining: string;
  secondsRemaining: number;
  running: boolean;
  inIntermission: boolean;
}

interface GameOutcome {
  lastPeriodType: string;
}

interface GameVideo {
  threeMinRecap: number;
  condensedGame: number;
}

interface TvBroadcast {
  id: number;
  market: string;
  countryCode: string;
  network: string;
}

// === Boxscore ===
=======
export const DAYS = ["MON", "TUE", "WED", "THU", "FRI", "SAT", "SUN"] as const;
export type DAY_ABBREVIATION = typeof DAYS[number];

export type GameData = {
  id: number;
  season: number;
  homeTeam: { id: number; score: number; winOdds: number };
  awayTeam: { id: number; score: number; winOdds: number };
};

export type WeekData = {
  MON?: GameData;
  TUE?: GameData;
  WED?: GameData;
  THU?: GameData;
  FRI?: GameData;
  SAT?: GameData;
  SUN?: GameData;
};

export type ScheduleData = {
  data: Record<number, WeekData>;
  numGamesPerDay: number[];
};

export type PercentileRank = {
  Goals: number | null;
  Assists: number | null;
  PPP: number | null;
  Hits: number | null;
  Blocks: number | null;
  PIM: number | null;
  Shots: number | null;
  PlusMinus: number | null;
};
>>>>>>> ee54b38d
<|MERGE_RESOLUTION|>--- conflicted
+++ resolved
@@ -54,7 +54,6 @@
   numberOfGames: number;
 };
 
-<<<<<<< HEAD
 // === Boxscore ===
 export interface Boxscore {
   id: number;
@@ -241,7 +240,7 @@
 }
 
 // === Boxscore ===
-=======
+
 export const DAYS = ["MON", "TUE", "WED", "THU", "FRI", "SAT", "SUN"] as const;
 export type DAY_ABBREVIATION = typeof DAYS[number];
 
@@ -276,5 +275,4 @@
   PIM: number | null;
   Shots: number | null;
   PlusMinus: number | null;
-};
->>>>>>> ee54b38d
+};