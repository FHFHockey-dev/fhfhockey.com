--- conflicted
+++ resolved
@@ -75,7 +75,6 @@
     const teamId = teamsInfo[teamAbbreviation]?.id;
     if (!teamId) return;
 
-<<<<<<< HEAD
     const powerPlayStatsURL = `https://api.nhle.com/stats/rest/en/team/powerplay?isAggregate=false&isGame=false&sort=[{"property":"powerPlayPct","direction":"DESC"}]&start=0&limit=50&factCayenneExp=gamesPlayed>=1&cayenneExp=gameTypeId=2 and seasonId<=20232024 and seasonId>=20232024`;
     try {
       const response = await Fetch(powerPlayStatsURL).then((res) => res.json());
@@ -95,18 +94,15 @@
       }
     } catch (error) {
       console.error(`Error fetching ${teamType} team power play stats:`, error);
-=======
+    }
+  }
+
+  const formatTime = (totalSeconds) => {
+    if (totalSeconds === undefined || totalSeconds === null) {
+      return "-";
     if (game) {
       fetchTeamStats(game.homeTeam.id, "home");
       fetchTeamStats(game.awayTeam.id, "away");
->>>>>>> b9c48e55
-    }
-  }
-
-<<<<<<< HEAD
-  const formatTime = (totalSeconds) => {
-    if (totalSeconds === undefined || totalSeconds === null) {
-      return "-";
     }
     const minutes = Math.floor(totalSeconds / 60);
     const seconds = Math.round(totalSeconds % 60);
@@ -128,17 +124,6 @@
       : homeStat > awayStat
       ? "home"
       : "away";
-=======
-  const homeTeamName = game.homeTeam.name.default;
-  const awayTeamName = game.awayTeam.name.default;
-
-  const homeTeamAbbreviation = Object.keys(teamsInfo).find(
-    (key) => teamsInfo[key].id === game.homeTeam.id
-  );
-  const awayTeamAbbreviation = Object.keys(teamsInfo).find(
-    (key) => teamsInfo[key].id === game.awayTeam.id
-  );
->>>>>>> b9c48e55
 
     // Determine the team colors based on which team has the advantage
     let teamColors = advantageTeam === "home" ? homeTeamColors : awayTeamColors;
@@ -171,6 +156,9 @@
   // Extract team abbreviations to access team colors
   const homeTeamAbbreviation = gameDetails?.homeTeam?.abbrev;
   const awayTeamAbbreviation = gameDetails?.awayTeam?.abbrev;
+      
+  const homeTeamName = game.homeTeam.name.default;
+  const awayTeamName = game.awayTeam.name.default;
 
   // Access team colors using abbreviations
   const homeTeamColors = teamsInfo[homeTeamAbbreviation] || {};
@@ -276,7 +264,6 @@
       </div>
     );
   };
-<<<<<<< HEAD
 
   const calculatePercentage = (homeStat, awayStat) => {
     const total = parseFloat(homeStat) + parseFloat(awayStat);
@@ -1127,8 +1114,6 @@
     );
   }
 }
-=======
-}
 
 const getAdvantage = (
   homeStat,
@@ -1184,5 +1169,4 @@
       </td>
     );
   }
-};
->>>>>>> b9c48e55
+};