--- conflicted
+++ resolved
@@ -115,11 +115,7 @@
     Fetch(
       `https://api.nhle.com/stats/rest/en/shiftcharts?cayenneExp=gameId=${id}`
     ).then((res) => res.json()),
-<<<<<<< HEAD
     await getRostersMap(id, _teamId),
-=======
-    getRostersMap(id),
->>>>>>> 1935928e
   ]);
 
   let rosters = groupBy(Object.values(rostersMap), (player) => player.teamId);
@@ -292,12 +288,8 @@
 };
 
 export const getKey = (p1: number, p2: number) => `${[p1, p2].sort()}`;
-<<<<<<< HEAD
 export function LinemateMatrixInternal({
-=======
-function LinemateMatrixInternal({
   teamId,
->>>>>>> 1935928e
   teamName,
   roster = [],
   toiData = [],
