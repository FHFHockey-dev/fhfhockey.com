// C:\Users\timbr\OneDrive\Desktop\fhfhockey.com-3\web\components\LinemateMatrix\index.tsx

import { useEffect, useMemo, useState } from "react";
import classNames from "classnames";
import Fetch from "lib/cors-fetch";
import { Shift, getAvg, getPairwiseTOI } from "./utilities";
import getPowerPlayBlocks, {
  Block,
  formatTime,
} from "utils/getPowerPlayBlocks";
import groupBy from "utils/groupBy";

import styles from "./index.module.scss";
import Tooltip from "components/Tooltip";
import Select from "components/Select";
import { isGameFinished } from "pages/api/v1/db/update-stats/[gameId]";
import { setDifference } from "utils/setDifference";

// C:\Users\timbr\Desktop\FHFH\fhfhockey.com-3\web\components\LinemateMatrix\index.tsx

async function getRostersMap(gameId: number, _teamId?: number) {
  const rostersMap: Record<number, PlayerData> = {};

  let boxscore;
  try {
    const response = await Fetch(
      `https://api-web.nhle.com/v1/gamecenter/${gameId}/boxscore`
    );

    // Check if the response is JSON
    const contentType = response.headers.get("Content-Type");
    if (!contentType || !contentType.includes("application/json")) {
      throw new Error(`Unexpected content type: ${contentType}`);
    }

    boxscore = await response.json();
  } catch (e: any) {
    throw new Error(
      `Failed to fetch or parse boxscore for game ${gameId}: ${e.message}`
    );
  }

  // Check gameScheduleState
  if (boxscore.gameScheduleState !== "OK") {
    throw new Error(
      `Skipping game ${gameId} because gameScheduleState is ${boxscore.gameScheduleState}`
    );
  }

  // Existing gameState check
  if (!isGameFinished(boxscore.gameState)) {
    throw new Error(
      `The gameState for the game ${gameId} is ` + boxscore.gameState
    );
  }

  const playerByGameStats = boxscore.playerByGameStats;
  const transform = (teamId: number) => (item: any) => ({
    id: item.playerId,
    teamId: teamId,
    sweaterNumber: item.sweaterNumber,
    position: item.position,
    name: item.name.default
  });

  const players: PlayerData[] = [];
  let teams: { id: number; name: string }[] = [
    boxscore.homeTeam,
    boxscore.awayTeam
  ].map((team) => ({
    id: team.id,
    name: team.commonName.default
  }));

  if (_teamId) {
    teams = teams.filter((team) => team.id === _teamId);
    if (_teamId === boxscore.homeTeam.id) {
      const homeTeamPlayers = [
        ...playerByGameStats.homeTeam.forwards,
        ...playerByGameStats.homeTeam.defense
      ].map(transform(boxscore.homeTeam.id));
      players.push(...homeTeamPlayers);
    } else if (_teamId === boxscore.awayTeam.id) {
      const awayTeamPlayers = [
        ...playerByGameStats.awayTeam.forwards,
        ...playerByGameStats.awayTeam.defense
      ].map(transform(boxscore.awayTeam.id));
      players.push(...awayTeamPlayers);
    }
  } else {
    const homeTeamPlayers = [
      ...playerByGameStats.homeTeam.forwards,
      ...playerByGameStats.homeTeam.defense
    ].map(transform(boxscore.homeTeam.id));
    const awayTeamPlayers = [
      ...playerByGameStats.awayTeam.forwards,
      ...playerByGameStats.awayTeam.defense
    ].map(transform(boxscore.awayTeam.id));
    players.push(...homeTeamPlayers, ...awayTeamPlayers);
  }

  players.forEach((p) => {
    rostersMap[p.id] = p;
  });

  return {
    rostersMap,
    teams
  };
}

function processShifts(
  shifts: Shift[],
  rosters: Record<number, PlayerData[]>,
  ppBlocks: Block[] | undefined
) {
  const teamIds = Object.keys(rosters).map(Number);
  const result: Record<number, { toi: number; p1: number; p2: number }[]> = {};
  teamIds.forEach((teamId) => {
    const teamRosters = [...rosters[teamId]];
    const teamShifts = shifts.filter((shift) => shift.teamId === teamId);
    for (let i = 0; i < teamRosters.length; i++) {
      for (let j = i; j < teamRosters.length; j++) {
        if (result[teamId] === undefined) result[teamId] = [];
        const p1 = teamRosters[i].id;
        const p2 = teamRosters[j].id;
        result[teamId].push({
          toi: getPairwiseTOI(teamShifts, p1, p2, ppBlocks),
          p1,
          p2
        });
      }
    }
  });
  return result;
}

export type PlayerData = {
  id: number;
  teamId: number;
  position: string;
  sweaterNumber: number;
  name: string;
};

export type TOIData = {
  toi: number;
  p1: PlayerData;
  p2: PlayerData;
};
<<<<<<< HEAD
export async function getTOIData(id: number, _teamId?: number) {
  const [{ data: shiftsData }, { rostersMap, teams }] = await Promise.all([
    Fetch(
      `https://api.nhle.com/stats/rest/en/shiftcharts?cayenneExp=gameId=${id}`
    ).then((res) => res.json()),
    getRostersMap(id, _teamId)
  ]);
=======

async function fetchTOIRawData(id: number) {
  const [{ data: shiftsData }, { rostersMap, teams }, { plays }] =
    await Promise.all([
      Fetch(
        `https://api.nhle.com/stats/rest/en/shiftcharts?cayenneExp=gameId=${id}`
      ).then((res) => res.json()),
      getRostersMap(id),
      Fetch(`https://api-web.nhle.com/v1/gamecenter/${id}/play-by-play`).then(
        (res) => res.json()
      ),
    ]);

  return [{ data: shiftsData }, { rostersMap, teams }, { plays }] as const;
}

export async function simpleGetTOIData(id: number) {
  const rawData = await fetchTOIRawData(id);
  // @ts-ignore
  return getTOIData(rawData, "line-combination");
}

function getTOIData(
  rawData: [
    {
      data: any;
    },
    {
      rostersMap: Record<number, PlayerData>;
      teams: {
        id: number;
        name: string;
      }[];
    },
    {
      plays: any;
    }
  ],
  mode: Mode
) {
  const [{ data: shiftsData }, { rostersMap, teams }, { plays }] = rawData;
>>>>>>> 35600843

  let rosters = groupBy(Object.values(rostersMap), (player) => player.teamId);

  const data: Record<number, TOIData[]> = {};
  let ppBlocks: Block[] = [];
  if (mode === "pp-toi") {
    ppBlocks = getPowerPlayBlocks(plays);
  }
  const pairwiseTOIForTwoTeams = processShifts(
    shiftsData,
    rosters,
    mode !== "pp-toi" ? undefined : ppBlocks
  );
  const teamIds = Object.keys(pairwiseTOIForTwoTeams).map(Number);
  // populate player info
  teamIds.forEach((teamId) => {
    if (data[teamId] === undefined) data[teamId] = [];
    pairwiseTOIForTwoTeams[teamId].forEach((item) => {
      // skip for goalies
      if (!rostersMap[item.p1] || !rostersMap[item.p2]) {
        console.log(
          "skip for goalie",
          item,
          rostersMap[item.p1],
          rostersMap[item.p2]
        );
        return;
      }
      data[teamId].push({
        toi: item.toi,
        p1: rostersMap[item.p1],
        p2: rostersMap[item.p2]
      });
    });
  });

  return { toi: data, rosters, teams };
}
function useTOI(id: number, mode: Mode) {
  const [toi, setTOI] = useState<Record<number, TOIData[]>>({});
  const [rosters, setRosters] = useState<Record<number, PlayerData[]>>({});
  const [loading, setLoading] = useState(false);
  const [teams, setTeams] = useState<[Team, Team] | null>(null);
  const [rawData, setRawData] = useState<
    | [
        {
          data: any;
        },
        {
          rostersMap: Record<number, PlayerData>;
          teams: {
            id: number;
            name: string;
          }[];
        },
        {
          plays: any;
        }
      ]
    | null
  >(null);

  useEffect(() => {
    setLoading(false);
    let mounted = true;
    if (!id || rawData === null) {
      mounted = false;
      return;
    }
    (async () => {
      setLoading(true);
      try {
        const { toi, rosters, teams } = getTOIData(rawData, mode);
        if (mounted) {
          setTOI(toi);
          setRosters(rosters);
          setTeams(teams as any);
          setLoading(false);
        }
      } catch (e: any) {
        console.error(e);
        setLoading(false);
      }
    })();
  }, [id, rawData, mode]);

  useEffect(() => {
    setLoading(false);
    let mounted = true;
    if (!id) {
      mounted = false;
      return;
    }
    (async () => {
      setLoading(true);
      try {
        const rawData = await fetchTOIRawData(id);

        if (mounted) {
          // @ts-ignore
          setRawData(rawData);
        }
      } catch (e: any) {
        console.error(e);
        setLoading(false);
      }
    })();
  }, [id]);
  return [toi, rosters, teams, loading] as const;
}

type Team = { id: number; name: string };
type Props = {
  id: number;
  mode: Mode;
  onModeChanged?: (newMode: Mode) => void;
};

export const OPTIONS = [
  {
    label: "Total TOI",
    value: "total-toi"
  },
  {
    label: "Power Play TOI",
    value: "pp-toi",
  },
  { label: "Sweater Number", value: "number" },
  { label: "Line Combination", value: "line-combination" }
] as const;
export default function LinemateMatrix({
  id,
  mode,
  onModeChanged = () => {}
}: Props) {
  const [toiData, rosters, gameInfo, loading] = useTOI(id, mode);
  if (!gameInfo) return <></>;
  const [homeTeam, awayTeam] = gameInfo;
  return (
    <div>
      <div style={{ margin: "0 auto", width: "200px" }}>
        <Select
          options={OPTIONS}
          option={mode}
          onOptionChange={(newOption) => {
            onModeChanged(newOption);
          }}
        />
      </div>
      <div className={styles.gridWrapper}>
        <LinemateMatrixInternal
          teamId={homeTeam.id}
          teamName={homeTeam.name}
          roster={rosters[homeTeam.id]}
          toiData={toiData[homeTeam.id]}
          mode={mode}
        />
        <LinemateMatrixInternal
          teamId={awayTeam.id}
          teamName={awayTeam.name}
          roster={rosters[awayTeam.id]}
          toiData={toiData[awayTeam.id]}
          mode={mode}
        />
      </div>
    </div>
  );
}

type PlayerType = "forwards" | "defensemen";
export const NUM_PLAYERS_PER_LINE = {
  forwards: 3,
  defensemen: 2
} as const;
export function sortByLineCombination(
  data: Record<string, TOIData>,
  players: PlayerData[]
): PlayerData[] {
  // TJ: I think that would be the three fwds w most shared toi, then 2nd, 3rd, 4th etc
  if (players.length === 0) return [];
  const groups = groupBy(players, (player) =>
    isForward(player.position) ? "forwards" : "defensemen"
  );
  const result: PlayerData[] = [];
  ["forwards", "defensemen"].forEach((playerType) => {
    const players = [...groups[playerType]];
    const numPlayersPerLine = NUM_PLAYERS_PER_LINE[playerType as PlayerType];
    const numLines = players.length / numPlayersPerLine;
    for (let line = 0; line < numLines; line++) {
      const pivotPlayer = players
        .sort(
          (a, b) => data[getKey(b.id, b.id)].toi - data[getKey(a.id, a.id)].toi
        )
        .shift();
      if (!pivotPlayer) break;
      result.push(pivotPlayer);
      for (let i = 0; i < numPlayersPerLine - 1; i++) {
        const p = players
          .sort(
            (a, b) =>
              data[getKey(pivotPlayer!.id, b.id)].toi -
              data[getKey(pivotPlayer!.id, a.id)].toi
          )
          .shift();
        if (!p) break;
        result.push(p);
      }
    }
  });
  return result;
}

function sortByPPTOI(data: Record<string, TOIData>): PlayerData[] {
  const getTOI = (playerId1: number, playerId2: number) =>
    data[getKey(playerId1, playerId2)]?.toi ?? 0;

  const sortPlayerSet = (playerIds: Set<number>) =>
    [...playerIds].sort((a, b) => getTOI(b, b) - getTOI(a, a));

  // Filter valid players
  const filteredPlayers = Object.values(data)
    .filter((item) => item.p1.id === item.p2.id && item.toi > 0)
    .sort((a, b) => b.toi - a.toi)
    .map((item) => item.p1.id);

  const allPlayers = new Set(filteredPlayers);

  const sortBySharedTOI = (pivotId: number, playerIds: number[]) =>
    [...playerIds].sort((a, b) => getTOI(pivotId, b) - getTOI(pivotId, a));

  const selectTopPlayers = (
    pivotId: number,
    playerIds: Set<number>,
    limit: number
  ): Set<number> => {
    const sortedPlayers = sortBySharedTOI(pivotId, [...playerIds]);
    return new Set(sortedPlayers.slice(0, limit));
  };

  // Step 1: Determine PP1 players
  const pp1Pivot = filteredPlayers[0]; // has been sorted by toi
  const pp1PlayerIds = selectTopPlayers(pp1Pivot, allPlayers, 5);

  // Step 2: Determine PP2 players
  const remainingPlayers = setDifference(allPlayers, pp1PlayerIds);
  // Find the player with the highest individual TOI as the PP2 pivot
  const pp2Pivot = sortPlayerSet(remainingPlayers)[0];

  const pp2PlayerIds = selectTopPlayers(pp2Pivot, remainingPlayers, 5);

  // Step 3: Sort the remaining players

  const sortedPP1Players = sortPlayerSet(pp1PlayerIds);
  const sortedPP2Players = sortPlayerSet(pp2PlayerIds);
  const sortedRemainingPlayers = sortPlayerSet(
    setDifference(remainingPlayers, pp2PlayerIds)
  );

  return [
    ...sortedPP1Players,
    ...sortedPP2Players,
    ...sortedRemainingPlayers,
  ].map((playerId) => data[getKey(playerId, playerId)].p1);
}

type Mode = "number" | "total-toi" | "pp-toi" | "line-combination";
type LinemateMatrixInternalProps = {
  teamId: number;
  teamName: string;
  toiData: TOIData[];
  roster: PlayerData[];
  mode: Mode;
};

export const getKey = (p1: number, p2: number) => `${[p1, p2].sort()}`;
export function LinemateMatrixInternal({
  teamId,
  teamName,
  roster = [],
  toiData = [],
  mode
}: LinemateMatrixInternalProps) {
  const [selectedCell, setSelectedCell] = useState({ row: -1, col: -1 });
  const table = useMemo(() => {
    const table: Record<string, TOIData> = {};
    toiData.forEach((item) => {
      const key = getKey(item.p1.id, item.p2.id);
      table[key] = item;
    });

    return table;
  }, [toiData]);

  const sortedRoster = useMemo(() => {
    if (mode === "number") {
      const rosterSortedByNumber = roster.sort(
        (a, b) => a.sweaterNumber - b.sweaterNumber
      );
      return rosterSortedByNumber;
    } else if (mode === "total-toi") {
      return Object.values(table)
        .filter((item) => item.p1.id === item.p2.id)
        .sort((a, b) => b.toi - a.toi)
        .map((item) => item.p1);
    } else if (mode === "line-combination") {
      return sortByLineCombination(table, roster);
    } else if (mode === "pp-toi") {
      return sortByPPTOI(table);
    } else {
      console.error("not implemented");
      return [];
    }
  }, [table, mode, roster]);
  const avgSharedToi = useMemo(() => {
    let sum = 0;
    sortedRoster.forEach((player) => {
      sum += table[getKey(player.id, player.id)]?.toi ?? 0;
    });
    return sum / sortedRoster.length;
  }, [table, sortedRoster]);

  return (
    <section id={`linemate-matrix-${teamId}`} className={styles.container}>
      <h4>{teamName}</h4>
      <div
        className={classNames(styles.grid, "content")}
        style={{
<<<<<<< HEAD
          gridTemplateRows: `var(--player-info-size) repeat( ${roster.length}, 1fr)`,
          gridTemplateColumns: `var(--player-info-size) repeat(${roster.length}, 1fr)`
=======
          gridTemplateRows: `var(--player-info-size) repeat( ${sortedRoster.length}, 1fr)`,
          gridTemplateColumns: `var(--player-info-size) repeat(${sortedRoster.length}, 1fr)`,
>>>>>>> 35600843
        }}
      >
        {sortedRoster.length > 0 &&
          new Array(sortedRoster.length + 1).fill(0).map((_, row) => {
            // Render the top row aka. player names
            if (row === 0) {
              return [
                <div key="left-up"></div>,
                ...sortedRoster.map((player, col) => (
                  <div
                    key={player.id}
                    className={classNames(styles.topPlayerName, {
                      [styles.active]: col === selectedCell.col - 1
                    })}
                  >
                    <div className={styles.inner}>
                      {player.sweaterNumber}
                      <>&nbsp;</>
                      {player.name}
                    </div>
                  </div>
                ))
              ];
            } else {
              return new Array(sortedRoster.length + 1)
                .fill(0)
                .map((_, col) => {
                  const p1 = sortedRoster[col - 1];
                  const p2 = sortedRoster[row - 1];

                  // Render the first column aka. player names
                  if (col === 0) {
                    return (
                      <div
                        key={p2.id}
                        className={classNames(styles.leftPlayerName, {
                          [styles.active]: selectedCell.row === row
                        })}
                      >
                        {p2.sweaterNumber}
                        <>&nbsp;</>
                        {p2.name}
                      </div>
                    );
                  } else {
                    // Render the colored cells

                    if (col !== 0 && row !== 0) {
                      const p1 = sortedRoster[col - 1];
                      const p2 = sortedRoster[row - 1];
                      const isHighlight = p1.id === p2.id; // Check if it's the same player

                      return (
                        <Cell
                          key={`${p1.id}-${p2.id}`}
                          teamAvgToi={avgSharedToi}
                          sharedToi={table[getKey(p1.id, p2.id)].toi}
                          p1={p1}
                          p2={p2}
                          highlight={isHighlight}
                          onPointerEnter={() => setSelectedCell({ row, col })}
                          onPointerLeave={() =>
                            setSelectedCell({ row: -1, col: -1 })
                          }
                        />
                      );
                    }
                  }
                });
            }
          })}
      </div>

      {/* PPTOI mode only */}
      {mode === "pp-toi" && (
        <div style={{ width: "90%", marginTop: "0.5rem" }}>
          <PPTOIComparasion
            AVG_PPTOI1={getAvg(sortedRoster.slice(0, 5), table)}
            AVG_PPTOI2={getAvg(sortedRoster.slice(6, 10 + 1), table)}
          />
        </div>
      )}
    </section>
  );
}

type CellProps = {
  teamAvgToi: number;
  sharedToi: number;

  p1: PlayerData;
  p2: PlayerData;

  onPointerEnter?: () => void;
  onPointerLeave?: () => void;

  highlight: boolean; // New prop to indicate if the cell should be highlighted
};

const RED = "#D65108";
const BLUE = "#0267C1";
const PURPLE = "#EFA00B";
const FORWARDS_POSITIONS = ["L", "R", "C"];
const DEFENSE_POSITIONS = ["D"];

export function isForward(position: string) {
  return FORWARDS_POSITIONS.includes(position);
}

export function isDefense(position: string) {
  return DEFENSE_POSITIONS.includes(position);
}

function isMixing(p1Pos: string, p2Pos: string) {
  return (
    (isForward(p1Pos) && isDefense(p2Pos)) ||
    (isForward(p2Pos) && isDefense(p1Pos))
  );
}

/**
 * Blue is defensemen, red is forwards, purple is forwards mixing with defensemen
 */
function getColor(p1Pos: string, p2Pos: string) {
  if (isForward(p1Pos) && isForward(p2Pos)) return BLUE;
  if (isDefense(p1Pos) && isDefense(p2Pos)) return RED;
  if (isMixing(p1Pos, p2Pos)) return PURPLE; // the check can be omitted
  throw new Error("impossible");
}

function Cell({
  teamAvgToi,
  sharedToi,
  p1,
  p2,
  highlight,
  onPointerEnter = () => {},
  onPointerLeave = () => {}
}: CellProps) {
  const opacity = sharedToi / teamAvgToi;
  const color = getColor(p1.position, p2.position);

  return (
    <div
      className={classNames(styles.cell, { [styles.highlight]: highlight })}
      onPointerEnter={onPointerEnter}
      onPointerLeave={onPointerLeave}
    >
      <Tooltip
        onHoverText={formatTime(sharedToi)}
        style={{ width: "100%", height: "100%" }}
      >
        <div
          className={styles.content}
          style={{
            opacity: opacity,
            backgroundColor: color
          }}
        ></div>
      </Tooltip>
    </div>
  );
}

type PPTOIComparasionProps = {
  /**
   *  Average PPTOI in seconds
   */
  AVG_PPTOI1: number;
  /**
   * Average PPTOI in seconds
   */
  AVG_PPTOI2: number;
};

const PP1_COLOR = "#0167C1";
const PP2_COLOR = "#D55008";

function PPTOIComparasion({ AVG_PPTOI1, AVG_PPTOI2 }: PPTOIComparasionProps) {
  const total = AVG_PPTOI1 + AVG_PPTOI2;
  const pp1Percent = (AVG_PPTOI1 / total) * 100;
  const pp2Percent = (AVG_PPTOI2 / total) * 100;
  const CUT_LENGTH = 30;
  return (
    <div style={{ fontWeight: "700" }}>
      {/* average PPTOI comparasion*/}
      <div
        style={{
          display: "flex",
          justifyContent: "space-between",
        }}
      >
        <div style={{ color: PP1_COLOR }}>{formatTime(AVG_PPTOI1)} PPTOI</div>
        <div style={{ color: PP2_COLOR }}>{formatTime(AVG_PPTOI2)} PPTOI</div>
      </div>

      {/* comparasion bar */}

      <div
        style={{
          display: "grid",
          gridTemplateColumns: `${pp1Percent}% ${pp2Percent}%`,
          height: "2rem",
          marginTop: "0.5rem",
        }}
      >
        {/* Left Section */}
        <div
          style={{
            display: "flex",
            justifyContent: "space-between",
            alignItems: "center",
            flexWrap: "wrap",
            height: "100%",
            backgroundColor: PP1_COLOR,
            paddingRight: "1.8rem",
            paddingLeft: "0.5rem",
            clipPath: `polygon(0 0, 100% 0, calc(100% - ${CUT_LENGTH}px) 100%, 0 100%)`,
            // work around for minimizing the large gap
            width: `calc(100% + ${CUT_LENGTH - 8}px)`,
          }}
        >
          <div>PP1</div>
          <div>{pp1Percent.toFixed(1)}</div>
        </div>

        <div
          style={{
            display: "flex",
            justifyContent: "space-between",
            alignItems: "center",
            flexWrap: "wrap",
            height: "100%",
            backgroundColor: PP2_COLOR,
            paddingLeft: "1.8rem",
            paddingRight: "0.5rem",
            clipPath: `polygon(${CUT_LENGTH}px 0, 100% 0, 100% 100%, 0 100%)`,
          }}
        >
          <div>PP2</div>
          <div>{pp2Percent.toFixed(1)}</div>
        </div>
      </div>
    </div>
  );
}<|MERGE_RESOLUTION|>--- conflicted
+++ resolved
@@ -60,16 +60,16 @@
     teamId: teamId,
     sweaterNumber: item.sweaterNumber,
     position: item.position,
-    name: item.name.default
+    name: item.name.default,
   });
 
   const players: PlayerData[] = [];
   let teams: { id: number; name: string }[] = [
     boxscore.homeTeam,
-    boxscore.awayTeam
+    boxscore.awayTeam,
   ].map((team) => ({
     id: team.id,
-    name: team.commonName.default
+    name: team.commonName.default,
   }));
 
   if (_teamId) {
@@ -77,24 +77,24 @@
     if (_teamId === boxscore.homeTeam.id) {
       const homeTeamPlayers = [
         ...playerByGameStats.homeTeam.forwards,
-        ...playerByGameStats.homeTeam.defense
+        ...playerByGameStats.homeTeam.defense,
       ].map(transform(boxscore.homeTeam.id));
       players.push(...homeTeamPlayers);
     } else if (_teamId === boxscore.awayTeam.id) {
       const awayTeamPlayers = [
         ...playerByGameStats.awayTeam.forwards,
-        ...playerByGameStats.awayTeam.defense
+        ...playerByGameStats.awayTeam.defense,
       ].map(transform(boxscore.awayTeam.id));
       players.push(...awayTeamPlayers);
     }
   } else {
     const homeTeamPlayers = [
       ...playerByGameStats.homeTeam.forwards,
-      ...playerByGameStats.homeTeam.defense
+      ...playerByGameStats.homeTeam.defense,
     ].map(transform(boxscore.homeTeam.id));
     const awayTeamPlayers = [
       ...playerByGameStats.awayTeam.forwards,
-      ...playerByGameStats.awayTeam.defense
+      ...playerByGameStats.awayTeam.defense,
     ].map(transform(boxscore.awayTeam.id));
     players.push(...homeTeamPlayers, ...awayTeamPlayers);
   }
@@ -105,7 +105,7 @@
 
   return {
     rostersMap,
-    teams
+    teams,
   };
 }
 
@@ -127,7 +127,7 @@
         result[teamId].push({
           toi: getPairwiseTOI(teamShifts, p1, p2, ppBlocks),
           p1,
-          p2
+          p2,
         });
       }
     }
@@ -148,15 +148,6 @@
   p1: PlayerData;
   p2: PlayerData;
 };
-<<<<<<< HEAD
-export async function getTOIData(id: number, _teamId?: number) {
-  const [{ data: shiftsData }, { rostersMap, teams }] = await Promise.all([
-    Fetch(
-      `https://api.nhle.com/stats/rest/en/shiftcharts?cayenneExp=gameId=${id}`
-    ).then((res) => res.json()),
-    getRostersMap(id, _teamId)
-  ]);
-=======
 
 async function fetchTOIRawData(id: number) {
   const [{ data: shiftsData }, { rostersMap, teams }, { plays }] =
@@ -198,7 +189,6 @@
   mode: Mode
 ) {
   const [{ data: shiftsData }, { rostersMap, teams }, { plays }] = rawData;
->>>>>>> 35600843
 
   let rosters = groupBy(Object.values(rostersMap), (player) => player.teamId);
 
@@ -230,7 +220,7 @@
       data[teamId].push({
         toi: item.toi,
         p1: rostersMap[item.p1],
-        p2: rostersMap[item.p2]
+        p2: rostersMap[item.p2],
       });
     });
   });
@@ -320,19 +310,23 @@
 export const OPTIONS = [
   {
     label: "Total TOI",
-    value: "total-toi"
+    value: "total-toi",
+  },
+  {
+    label: "Power Play TOI",
+    value: "pp-toi",
   },
   {
     label: "Power Play TOI",
     value: "pp-toi",
   },
   { label: "Sweater Number", value: "number" },
-  { label: "Line Combination", value: "line-combination" }
+  { label: "Line Combination", value: "line-combination" },
 ] as const;
 export default function LinemateMatrix({
   id,
   mode,
-  onModeChanged = () => {}
+  onModeChanged = () => {},
 }: Props) {
   const [toiData, rosters, gameInfo, loading] = useTOI(id, mode);
   if (!gameInfo) return <></>;
@@ -371,7 +365,7 @@
 type PlayerType = "forwards" | "defensemen";
 export const NUM_PLAYERS_PER_LINE = {
   forwards: 3,
-  defensemen: 2
+  defensemen: 2,
 } as const;
 export function sortByLineCombination(
   data: Record<string, TOIData>,
@@ -479,7 +473,7 @@
   teamName,
   roster = [],
   toiData = [],
-  mode
+  mode,
 }: LinemateMatrixInternalProps) {
   const [selectedCell, setSelectedCell] = useState({ row: -1, col: -1 });
   const table = useMemo(() => {
@@ -526,13 +520,8 @@
       <div
         className={classNames(styles.grid, "content")}
         style={{
-<<<<<<< HEAD
-          gridTemplateRows: `var(--player-info-size) repeat( ${roster.length}, 1fr)`,
-          gridTemplateColumns: `var(--player-info-size) repeat(${roster.length}, 1fr)`
-=======
           gridTemplateRows: `var(--player-info-size) repeat( ${sortedRoster.length}, 1fr)`,
           gridTemplateColumns: `var(--player-info-size) repeat(${sortedRoster.length}, 1fr)`,
->>>>>>> 35600843
         }}
       >
         {sortedRoster.length > 0 &&
@@ -545,7 +534,7 @@
                   <div
                     key={player.id}
                     className={classNames(styles.topPlayerName, {
-                      [styles.active]: col === selectedCell.col - 1
+                      [styles.active]: col === selectedCell.col - 1,
                     })}
                   >
                     <div className={styles.inner}>
@@ -554,7 +543,7 @@
                       {player.name}
                     </div>
                   </div>
-                ))
+                )),
               ];
             } else {
               return new Array(sortedRoster.length + 1)
@@ -569,7 +558,7 @@
                       <div
                         key={p2.id}
                         className={classNames(styles.leftPlayerName, {
-                          [styles.active]: selectedCell.row === row
+                          [styles.active]: selectedCell.row === row,
                         })}
                       >
                         {p2.sweaterNumber}
@@ -670,7 +659,7 @@
   p2,
   highlight,
   onPointerEnter = () => {},
-  onPointerLeave = () => {}
+  onPointerLeave = () => {},
 }: CellProps) {
   const opacity = sharedToi / teamAvgToi;
   const color = getColor(p1.position, p2.position);
@@ -689,7 +678,7 @@
           className={styles.content}
           style={{
             opacity: opacity,
-            backgroundColor: color
+            backgroundColor: color,
           }}
         ></div>
       </Tooltip>
