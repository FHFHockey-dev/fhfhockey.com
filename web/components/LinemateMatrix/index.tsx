--- conflicted
+++ resolved
@@ -65,11 +65,7 @@
     boxscore.awayTeam
   ].map((team) => ({
     id: team.id,
-<<<<<<< HEAD
-    name: team.name.default
-=======
-    name: team.commonName.default,
->>>>>>> e319dab9
+    name: team.commonName.default
   }));
 
   if (_teamId) {
