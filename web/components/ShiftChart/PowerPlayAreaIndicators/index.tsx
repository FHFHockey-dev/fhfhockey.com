--- conflicted
+++ resolved
@@ -1,22 +1,8 @@
 import { useEffect, useState } from "react";
 import Fetch from "lib/cors-fetch";
-<<<<<<< HEAD
-import getPowerPlayBlocks, {
-  Block,
-  Time,
-  parseTime
-} from "utils/getPowerPlayBlocks";
-import { teamsInfo } from "lib/NHL/teamsInfo";
-import {
-  PERIOD_IN_SECONDS,
-  PERIOD_LENGTH,
-  convertTimeToSeconds
-} from "hooks/useGoals";
-=======
 import getPowerPlayBlocks, { Block, Time } from "utils/getPowerPlayBlocks";
 import { teamsInfo } from "lib/NHL/teamsInfo";
 import { NORMAL_PERIOD_IN_SECONDS, convertTimeToSeconds } from "hooks/useGoals";
->>>>>>> e319dab9
 
 type Props = {
   id: number;
@@ -105,13 +91,8 @@
   const endPercent = convertTimeToPercent(end, totalGameTimeInSeconds) * 100;
 
   const areaStyle = {
-<<<<<<< HEAD
-    width: getWidthPercentage(start, end, totalGameTimeInSeconds),
-    left: getLeftPercentage(start)
-=======
     width: `${endPercent - startPercent}%`,
-    left: `${startPercent}%`,
->>>>>>> e319dab9
+    left: `${startPercent}%`
   };
   return (
     <div
